--- conflicted
+++ resolved
@@ -13,17 +13,11 @@
   type ReadonlyUint8Array,
 } from '@solana/web3.js';
 import {
-<<<<<<< HEAD
   type ParsedAdminUpdateWeightTableInstruction,
-  type ParsedInitializeWeightTableInstruction,
-=======
-  type ParsedFinalizeWeightTableInstruction,
-  type ParsedInitializeConfigInstruction,
+  type ParsedInitializeNCNConfigInstruction,
   type ParsedInitializeWeightTableInstruction,
   type ParsedSetConfigFeesInstruction,
   type ParsedSetNewAdminInstruction,
-  type ParsedUpdateWeightTableInstruction,
->>>>>>> 27be3734
 } from '../instructions';
 
 export const JITO_TIP_ROUTER_PROGRAM_ADDRESS =
@@ -35,16 +29,11 @@
 }
 
 export enum JitoTipRouterInstruction {
-  InitializeConfig,
-  InitializeWeightTable,
-<<<<<<< HEAD
-  AdminUpdateWeightTable,
-=======
-  UpdateWeightTable,
-  FinalizeWeightTable,
+  InitializeNCNConfig,
   SetConfigFees,
   SetNewAdmin,
->>>>>>> 27be3734
+  InitializeWeightTable,
+  AdminUpdateWeightTable,
 }
 
 export function identifyJitoTipRouterInstruction(
@@ -52,26 +41,19 @@
 ): JitoTipRouterInstruction {
   const data = 'data' in instruction ? instruction.data : instruction;
   if (containsBytes(data, getU8Encoder().encode(0), 0)) {
-    return JitoTipRouterInstruction.InitializeConfig;
+    return JitoTipRouterInstruction.InitializeNCNConfig;
   }
   if (containsBytes(data, getU8Encoder().encode(1), 0)) {
-<<<<<<< HEAD
-    return JitoTipRouterInstruction.AdminUpdateWeightTable;
-=======
+    return JitoTipRouterInstruction.SetConfigFees;
+  }
+  if (containsBytes(data, getU8Encoder().encode(2), 0)) {
+    return JitoTipRouterInstruction.SetNewAdmin;
+  }
+  if (containsBytes(data, getU8Encoder().encode(3), 0)) {
     return JitoTipRouterInstruction.InitializeWeightTable;
   }
-  if (containsBytes(data, getU8Encoder().encode(2), 0)) {
-    return JitoTipRouterInstruction.UpdateWeightTable;
-  }
-  if (containsBytes(data, getU8Encoder().encode(3), 0)) {
-    return JitoTipRouterInstruction.FinalizeWeightTable;
->>>>>>> 27be3734
-  }
   if (containsBytes(data, getU8Encoder().encode(4), 0)) {
-    return JitoTipRouterInstruction.SetConfigFees;
-  }
-  if (containsBytes(data, getU8Encoder().encode(5), 0)) {
-    return JitoTipRouterInstruction.SetNewAdmin;
+    return JitoTipRouterInstruction.AdminUpdateWeightTable;
   }
   throw new Error(
     'The provided instruction could not be identified as a jitoTipRouter instruction.'
@@ -82,25 +64,17 @@
   TProgram extends string = 'Fv9aHCgvPQSr4jg9W8eTS6Ys1SNmh2qjyATrbsjEMaSH',
 > =
   | ({
-      instructionType: JitoTipRouterInstruction.InitializeConfig;
-    } & ParsedInitializeConfigInstruction<TProgram>)
-  | ({
-      instructionType: JitoTipRouterInstruction.InitializeWeightTable;
-    } & ParsedInitializeWeightTableInstruction<TProgram>)
-  | ({
-<<<<<<< HEAD
-      instructionType: JitoTipRouterInstruction.AdminUpdateWeightTable;
-    } & ParsedAdminUpdateWeightTableInstruction<TProgram>);
-=======
-      instructionType: JitoTipRouterInstruction.UpdateWeightTable;
-    } & ParsedUpdateWeightTableInstruction<TProgram>)
-  | ({
-      instructionType: JitoTipRouterInstruction.FinalizeWeightTable;
-    } & ParsedFinalizeWeightTableInstruction<TProgram>)
+      instructionType: JitoTipRouterInstruction.InitializeNCNConfig;
+    } & ParsedInitializeNCNConfigInstruction<TProgram>)
   | ({
       instructionType: JitoTipRouterInstruction.SetConfigFees;
     } & ParsedSetConfigFeesInstruction<TProgram>)
   | ({
       instructionType: JitoTipRouterInstruction.SetNewAdmin;
-    } & ParsedSetNewAdminInstruction<TProgram>);
->>>>>>> 27be3734
+    } & ParsedSetNewAdminInstruction<TProgram>)
+  | ({
+      instructionType: JitoTipRouterInstruction.InitializeWeightTable;
+    } & ParsedInitializeWeightTableInstruction<TProgram>)
+  | ({
+      instructionType: JitoTipRouterInstruction.AdminUpdateWeightTable;
+    } & ParsedAdminUpdateWeightTableInstruction<TProgram>);